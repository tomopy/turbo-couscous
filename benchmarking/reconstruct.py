--- conflicted
+++ resolved
@@ -167,14 +167,6 @@
                 # {'algorithm': tomopy.lprec, 'lpmethod': 'fbp', 'filter_name': 'cosine2'},
                 # {'algorithm': tomopy.lprec, 'lpmethod': 'fbp', 'filter_name': 'hamming'},
                 # {'algorithm': tomopy.lprec, 'lpmethod': 'fbp', 'filter_name': 'hann'},
-<<<<<<< HEAD
-                {'algorithm': tomopy.lprec, 'lpmethod': 'cg'},
-                {'algorithm': tomopy.lprec, 'lpmethod': 'em'},
-                # {'algorithm': tomopy.lprec, 'lpmethod': 'grad'},  # broken
-                {'algorithm': tomopy.lprec, 'lpmethod': 'tv'},
-                # {'algorithm': tomopy.lprec, 'lpmethod': 'tve'},  # broken
-                # {'algorithm': tomopy.lprec, 'lpmethod': 'tvl1'},  # broken
-=======
                 {'algorithm': tomopy.lprec, 'lpmethod': 'cg', 'num_iter': num_iter},
                 {'algorithm': tomopy.lprec, 'lpmethod': 'em', 'num_iter': num_iter},
                 {'algorithm': tomopy.lprec, 'lpmethod': 'grad',
@@ -182,7 +174,6 @@
                 {'algorithm': tomopy.lprec, 'lpmethod': 'tv', 'num_iter': num_iter},
                 # {'algorithm': tomopy.lprec, 'lpmethod': 'tve', 'num_iter': num_iter},  # broken
                 # {'algorithm': tomopy.lprec, 'lpmethod': 'tvl1', 'num_iter': num_iter},  # broken
->>>>>>> 81d3f982
             ]
         except ImportError:
             tomopy.lprec = None
