--- conflicted
+++ resolved
@@ -117,39 +117,6 @@
             {'algorithm': 'sirt', 'num_iter': num_iter, 'accelerated':
                 True, 'device': 'cpu', 'interpolation': 'CUBIC'},
         ]
-<<<<<<< HEAD
-        if float(tomopy.__version__[:3]) < 1.5:
-            parameters += [
-                # {'algorithm': 'fbp'},  # broken
-                {'algorithm': 'art'},
-                {'algorithm': 'bart'},
-                {'algorithm': 'mlem'},
-                {'algorithm': 'osem'},
-                {'algorithm': 'ospml_hybrid'},
-                {'algorithm': 'ospml_quad'},
-                {'algorithm': 'pml_hybrid'},
-                {'algorithm': 'pml_quad'},
-                {'algorithm': 'sirt'},
-            ]
-        if float(tomopy.__version__[:3]) >= 1.5:
-            parameters += [
-                {'algorithm': 'grad', 'reg_par': -1},
-                {'algorithm': 'mlem', 'accelerated': True, 'device': 'gpu', 'interpolation': 'NN'},
-                # {'algorithm': 'mlem', 'accelerated': True, 'device': 'gpu', 'interpolation': 'LINEAR'},
-                # {'algorithm': 'mlem', 'accelerated': True, 'device': 'gpu', 'interpolation': 'CUBIC'},
-                # {'algorithm': 'mlem', 'accelerated': True, 'device': 'cpu', 'interpolation': 'NN'},
-                # {'algorithm': 'mlem', 'accelerated': True, 'device': 'cpu', 'interpolation': 'LINEAR'},
-                # {'algorithm': 'mlem', 'accelerated': True, 'device': 'cpu', 'interpolation': 'CUBIC'},
-                {'algorithm': 'sirt', 'accelerated': True, 'device': 'gpu', 'interpolation': 'NN'},
-                # {'algorithm': 'sirt', 'accelerated': True, 'device': 'gpu', 'interpolation': 'LINEAR'},
-                # {'algorithm': 'sirt', 'accelerated': True, 'device': 'gpu', 'interpolation': 'CUBIC'},
-                # {'algorithm': 'sirt', 'accelerated': True, 'device': 'cpu', 'interpolation': 'NN'},
-                # {'algorithm': 'sirt', 'accelerated': True, 'device': 'cpu', 'interpolation': 'LINEAR'},
-                # {'algorithm': 'sirt', 'accelerated': True, 'device': 'cpu', 'interpolation': 'CUBIC'},
-                {'algorithm': 'tv'},
-            ]
-=======
->>>>>>> b2a1b3bf
         try:
             import astra
             parameters += [
