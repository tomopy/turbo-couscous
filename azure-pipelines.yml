--- conflicted
+++ resolved
@@ -39,9 +39,5 @@
     git config --global user.email "foilesdreycen@gmail.com"
     git add *
     git commit -m "test commit"
-<<<<<<< HEAD
-    git push https://$(USERNAME):$(PASSWORD)@github.com/tomopy/tomopy-benchmarks
-=======
     git push https://$(PAT)@github.com/tomopy/tomopy-benchmarks
->>>>>>> 7e953690
   displayName: 'Update benchmarking data repository'