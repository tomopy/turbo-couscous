# Starter pipeline
# Start with a minimal pipeline that you can customize to build and deploy your code.
# Add steps that build, run tests, deploy, and more:
# https://aka.ms/yaml

schedules:
  - cron: "0 0 */14 * *"
    displayName: "Bi-monthly build"
    branches:
      include:
        - master
        - benchmarking

trigger:
- master
- benchmarking

pool:
  vmImage: 'ubuntu-latest'

steps:

<<<<<<< HEAD
- script: |
    conda env create -n tomopy-bench -f tomopy-bench.yaml 
  displayName: 'Create benchmarking environment'

- script: |
    source activate tomopy-bench
  displayName: Activate

- script: git clone https://github.com/tomopy/tomopy-benchmarks
  displayName: 'Clone tomopy benchmarks repo'

- script: ./run-benchmarking.sh
=======
- bash: echo "##vso[task.prependpath]$CONDA/bin"
  displayName: Add conda to PATH

- script: |
    conda env create -n tomopy-bench -f tomopy-bench.yaml 
  displayName: 'Create benchmarking environment'

- script: git clone https://github.com/tomopy/tomopy-benchmarks
  displayName: 'Clone tomopy benchmarks repo'

- script: |
    source activate tomopy-bench
    ./run-benchmarking.sh
>>>>>>> 942039c9
  displayName: 'Run benchmarks'

- script: |
    cd tomopy-benchmarks
    git config --global user.name "Dreycen Foiles"
    git config --global user.email "foilesdreycen@gmail.com"
    git add *
    git commit -m "Bi-monthly benchmark"
    git push https://$(PAT)@github.com/tomopy/tomopy-benchmarks
  displayName: 'Update benchmarking data repository'<|MERGE_RESOLUTION|>--- conflicted
+++ resolved
@@ -20,20 +20,6 @@
 
 steps:
 
-<<<<<<< HEAD
-- script: |
-    conda env create -n tomopy-bench -f tomopy-bench.yaml 
-  displayName: 'Create benchmarking environment'
-
-- script: |
-    source activate tomopy-bench
-  displayName: Activate
-
-- script: git clone https://github.com/tomopy/tomopy-benchmarks
-  displayName: 'Clone tomopy benchmarks repo'
-
-- script: ./run-benchmarking.sh
-=======
 - bash: echo "##vso[task.prependpath]$CONDA/bin"
   displayName: Add conda to PATH
 
@@ -47,7 +33,6 @@
 - script: |
     source activate tomopy-bench
     ./run-benchmarking.sh
->>>>>>> 942039c9
   displayName: 'Run benchmarks'
 
 - script: |
